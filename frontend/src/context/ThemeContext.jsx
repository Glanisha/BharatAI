import React, { createContext, useContext, useState, useEffect } from "react";

const ThemeContext = createContext();

export const useTheme = () => {
  const context = useContext(ThemeContext);
  if (!context) {
    throw new Error("useTheme must be used within a ThemeProvider");
  }
  return context;
};

export const ThemeProvider = ({ children }) => {
  const [isDark, setIsDark] = useState(() => {
    const saved = localStorage.getItem("theme");
<<<<<<< HEAD
    // Fix: Handle both JSON and plain string values
    if (saved) {
      try {
        // Try parsing as JSON first (for boolean values)
        return JSON.parse(saved);
      } catch (error) {
        // If parsing fails, treat as string
        return saved === "dark" || saved === "true";
      }
    }
    return true; // Default to dark mode
  });

  useEffect(() => {
    // Store as JSON boolean for consistency
    localStorage.setItem("theme", JSON.stringify(isDark));
=======
    return saved ? saved === "dark" : true; // Default to dark mode
  });

  useEffect(() => {
    localStorage.setItem("theme", isDark ? "dark" : "light");
>>>>>>> a8d05308

    // Apply to both html and body
    if (isDark) {
      document.documentElement.classList.add("dark");
      document.body.classList.add("dark");
    } else {
      document.documentElement.classList.remove("dark");
      document.body.classList.remove("dark");
    }
  }, [isDark]);

  const toggleTheme = () => {
    setIsDark(!isDark);
  };

  return (
    <ThemeContext.Provider value={{ isDark, toggleTheme }}>
      {children}
    </ThemeContext.Provider>
  );
};<|MERGE_RESOLUTION|>--- conflicted
+++ resolved
@@ -13,30 +13,11 @@
 export const ThemeProvider = ({ children }) => {
   const [isDark, setIsDark] = useState(() => {
     const saved = localStorage.getItem("theme");
-<<<<<<< HEAD
-    // Fix: Handle both JSON and plain string values
-    if (saved) {
-      try {
-        // Try parsing as JSON first (for boolean values)
-        return JSON.parse(saved);
-      } catch (error) {
-        // If parsing fails, treat as string
-        return saved === "dark" || saved === "true";
-      }
-    }
-    return true; // Default to dark mode
-  });
-
-  useEffect(() => {
-    // Store as JSON boolean for consistency
-    localStorage.setItem("theme", JSON.stringify(isDark));
-=======
     return saved ? saved === "dark" : true; // Default to dark mode
   });
 
   useEffect(() => {
     localStorage.setItem("theme", isDark ? "dark" : "light");
->>>>>>> a8d05308
 
     // Apply to both html and body
     if (isDark) {
